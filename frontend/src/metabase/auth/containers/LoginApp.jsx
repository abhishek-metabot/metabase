--- conflicted
+++ resolved
@@ -81,81 +81,6 @@
         console.error("Error attaching Google Auth handler: ", error);
       }
     }
-<<<<<<< HEAD
-
-    render() {
-
-        const { loginError } = this.props;
-
-        const ldapEnabled = Settings.ldapEnabled()
-
-        return (
-            <div className="full-height full bg-white flex flex-column flex-full md-layout-centered">
-                <div className="Login-wrapper wrapper Grid Grid--full md-Grid--1of2 relative z2">
-                    <div className="Grid-cell flex layout-centered text-brand">
-                        <LogoIcon className="Logo my4 sm-my0" width={66} height={85} />
-                    </div>
-                    <div className="Login-content Grid-cell">
-                        <form className="Form-new bg-white bordered rounded shadowed" name="form" onSubmit={(e) => this.formSubmitted(e)}>
-                            <h3 className="Login-header Form-offset">{t`Sign in to Metabase`}</h3>
-
-                            { Settings.ssoEnabled() &&
-                                <div className="mx4 mb4 py3 border-bottom relative">
-                                    <SSOLoginButton provider='google' ref="ssoLoginButton"/>
-                                    {/*<div className="g-signin2 ml1 relative z2" id="g-signin2"></div>*/}
-                                    <div className="mx1 absolute text-centered left right" style={{ bottom: -8 }}>
-                                        <span className="text-bold px3 py2 text-grey-3 bg-white">{t`OR`}</span>
-                                    </div>
-                                </div>
-                            }
-
-                            <FormMessage formError={loginError && loginError.data.message ? loginError : null} ></FormMessage>
-
-                            <FormField key="username" fieldName="username" formError={loginError}>
-                                <FormLabel
-                                    title={ldapEnabled ? t`Username or email address` : t`Email address`}
-                                    fieldName="username"
-                                    formError={loginError}
-                                />
-                                <input
-                                    className="Form-input Form-offset full py1"
-                                    name="username"
-                                    placeholder="youlooknicetoday@email.com"
-                                    type={
-                                        /*
-                                        if a user has ldap enabled, use a text input to allow for ldap username
-                                        schemes. if not and they're using built in auth, set the input type to
-                                        email so we get built in validation in modern browsers
-                                        */
-                                        ldapEnabled ? "text" : "email"
-                                    }
-                                    onChange={(e) => this.onChange("username", e.target.value)}
-                                    autoFocus
-                                />
-                                <span className="Form-charm"></span>
-                            </FormField>
-
-                            <FormField key="password" fieldName="password" formError={loginError}>
-                                <FormLabel title={t`Password`}  fieldName={"password"} formError={loginError} />
-                                <input className="Form-input Form-offset full py1" name="password" placeholder="Shh..." type="password" onChange={(e) => this.onChange("password", e.target.value)} />
-                                <span className="Form-charm"></span>
-                            </FormField>
-
-                            <div className="Form-field">
-                                <ul className="Form-offset">
-                                    <input name="remember" type="checkbox" defaultChecked /> <label className="inline-block">{t`Remember Me:`}</label>
-                                </ul>
-                            </div>
-
-                            <div className="Form-actions p2 Grid Grid--full md-Grid--1of2">
-                                <button className={cx("Button Grid-cell", {'Button--primary': this.state.valid})} disabled={!this.state.valid}>
-                                    Sign in
-                                </button>
-                                <Link to={"/auth/forgot_password"+(Utils.validEmail(this.state.credentials.username) ? "?email="+this.state.credentials.username : "")} className="Grid-cell py2 sm-py0 text-grey-3 md-text-right text-centered flex-full link" onClick={(e) => { window.OSX ? window.OSX.resetPassword() : null }}>{t`I seem to have forgotten my password`}</Link>
-                            </div>
-                        </form>
-                    </div>
-=======
     attachGoogleAuth();
   }
 
@@ -184,6 +109,7 @@
 
   render() {
     const { loginError } = this.props;
+    const ldapEnabled = Settings.ldapEnabled();
 
     return (
       <div className="full-height full bg-white flex flex-column flex-full md-layout-centered">
@@ -196,7 +122,6 @@
               className="Form-new bg-white bordered rounded shadowed"
               name="form"
               onSubmit={e => this.formSubmitted(e)}
-              noValidate
             >
               <h3 className="Login-header Form-offset">{t`Sign in to Metabase`}</h3>
 
@@ -210,7 +135,6 @@
                   >
                     <span className="text-bold px3 py2 text-grey-3 bg-white">{t`OR`}</span>
                   </div>
->>>>>>> 9754ad4a
                 </div>
               )}
 
@@ -238,7 +162,15 @@
                   className="Form-input Form-offset full py1"
                   name="username"
                   placeholder="youlooknicetoday@email.com"
-                  type="text"
+                  type={
+                    /*
+                     * if a user has ldap enabled, use a text input to allow for
+                     * ldap username && schemes. if not and they're using built
+                     * in auth, set the input type to email so we get built in
+                     * validation in modern browsers
+                     * */
+                    ldapEnabled ? "text" : "email"
+                  }
                   onChange={e => this.onChange("username", e.target.value)}
                   autoFocus
                 />
