import React, { Component } from "react";
import { connect } from "react-redux";
import { Link } from "react-router";

import { t, jt } from "ttag";
import AuthScene from "../components/AuthScene";
import Form from "metabase/containers/Form";
import LogoIcon from "metabase/components/LogoIcon";
import Icon from "metabase/components/Icon";

import MetabaseSettings from "metabase/lib/settings";
import MetabaseAnalytics from "metabase/lib/analytics";

import { SessionApi } from "metabase/services";

import Users from "metabase/entities/users";

const mapStateToProps = (state, props) => {
  return {
    token: props.params.token,
    newUserJoining: props.location.hash === "#new",
  };
};

@connect(mapStateToProps)
export default class PasswordResetApp extends Component {
  state = {
    tokenValid: false,
    resetSuccess: false,
  };

  async componentWillMount() {
    try {
      const result = await SessionApi.password_reset_token_valid({
        token: this.props.token,
      });
      if (result && result.valid) {
        this.setState({ tokenValid: true });
      }
    } catch (error) {
      console.log("error validating token", error);
    }
  }

  handleSubmit = async ({ password }) => {
    const { token } = this.props;

    // NOTE: this request will return a Set-Cookie header for the session
    await SessionApi.reset_password({
      token: token,
      password: password,
    });

    MetabaseAnalytics.trackEvent("Auth", "Password Reset");
    this.setState({ resetSuccess: true });
  };

  render() {
    const { newUserJoining } = this.props;
    const { resetSuccess } = this.state;

    const passwordComplexity = MetabaseSettings.passwordComplexityDescription();

    const requestLink = (
      <Link to="/auth/forgot_password" className="link">
        {t`request a new reset email`}
      </Link>
    );

    if (!this.state.tokenValid) {
      return (
        <div className="full-height">
          <div className="full-height flex flex-column flex-full md-layout-centered">
            <div className="wrapper">
              <div className="Login-wrapper Grid  Grid--full md-Grid--1of2">
                <div className="Grid-cell flex layout-centered text-brand">
                  <LogoIcon className="Logo my4 sm-my0" height={65} />
                </div>
<<<<<<< HEAD
                <div className="Grid-cell bg-white bordered rounded shadowed">
                  <h3 className="Login-header mt4">{t`Whoops, that's an expired link`}</h3>
                  <p className="mb4 mr4">
                    {jt`For security reasons, password reset links expire after a little while. If you still need
                                        to reset your password, you can ${requestLink}.`}
=======
                <div className="Grid-cell bordered rounded shadowed p4">
                  <h3 className="Login-header">{t`Whoops, that's an expired link`}</h3>
                  <p>
                    {jt`For security reasons, password reset links expire after a little while. If you still need to reset your password, you can ${requestLink}.`}
>>>>>>> abfccb26
                  </p>
                </div>
              </div>
            </div>
          </div>
          <AuthScene />
        </div>
      );
    } else {
      return (
        <div className="full-height bg-white flex flex-column flex-full md-layout-centered">
          <div className="Login-wrapper wrapper Grid  Grid--full md-Grid--1of2">
            <div className="Grid-cell flex layout-centered text-brand">
              <LogoIcon className="Logo my4 sm-my0" height={65} />
            </div>
            {!resetSuccess ? (
              <div className="Grid-cell bg-white bordered rounded shadowed p4">
                <h3 className="Login-header-offset">{t`New password`}</h3>

                <p className="text-medium mb4">{t`To keep your data secure, passwords ${passwordComplexity}`}</p>
                <Form
                  onSubmit={this.handleSubmit}
                  form={Users.forms.password_reset}
                  submitTitle={t`Save new password`}
                />
              </div>
            ) : (
              <div className="Grid-cell">
                <div className="SuccessGroup bg-white bordered rounded shadowed">
                  <div className="SuccessMark">
                    <Icon name="check" />
                  </div>
                  <p>{t`Your password has been reset.`}</p>
                  <p>
                    {newUserJoining ? (
                      <Link
                        to="/?new"
                        className="Button Button--primary"
                      >{t`Sign in with your new password`}</Link>
                    ) : (
                      <Link
                        to="/"
                        className="Button Button--primary"
                      >{t`Sign in with your new password`}</Link>
                    )}
                  </p>
                </div>
              </div>
            )}
          </div>
          <AuthScene />
        </div>
      );
    }
  }
}<|MERGE_RESOLUTION|>--- conflicted
+++ resolved
@@ -76,18 +76,10 @@
                 <div className="Grid-cell flex layout-centered text-brand">
                   <LogoIcon className="Logo my4 sm-my0" height={65} />
                 </div>
-<<<<<<< HEAD
-                <div className="Grid-cell bg-white bordered rounded shadowed">
-                  <h3 className="Login-header mt4">{t`Whoops, that's an expired link`}</h3>
-                  <p className="mb4 mr4">
-                    {jt`For security reasons, password reset links expire after a little while. If you still need
-                                        to reset your password, you can ${requestLink}.`}
-=======
                 <div className="Grid-cell bordered rounded shadowed p4">
                   <h3 className="Login-header">{t`Whoops, that's an expired link`}</h3>
                   <p>
                     {jt`For security reasons, password reset links expire after a little while. If you still need to reset your password, you can ${requestLink}.`}
->>>>>>> abfccb26
                   </p>
                 </div>
               </div>
