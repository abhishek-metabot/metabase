--- conflicted
+++ resolved
@@ -24,34 +24,6 @@
     onClose: PropTypes.func.isRequired,
   };
 
-<<<<<<< HEAD
-=======
-  async componentDidMount() {
-    const { entityType, entityId } = this.props;
-
-    try {
-      await this.props.onFetchRevisions({ entity: entityType, id: entityId });
-    } catch (error) {
-      this.setState({ error: error });
-    }
-  }
-
-  async revert(revision) {
-    const { entityType, entityId } = this.props;
-    try {
-      await this.props.onRevertToRevision({
-        entity: entityType,
-        id: entityId,
-        revision_id: revision.id,
-      });
-      this.props.onReverted();
-    } catch (e) {
-      console.warn("revert failed", e);
-      throw e;
-    }
-  }
-
->>>>>>> ef3cae60
   revisionDescription(revision) {
     if (revision.is_creation) {
       return t`First revision.`;
