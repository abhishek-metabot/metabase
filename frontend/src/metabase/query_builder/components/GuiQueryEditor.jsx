--- conflicted
+++ resolved
@@ -1,17 +1,12 @@
 /* @flow */
 
-import React, { Component } from "react";
+import React from "react";
 import PropTypes from "prop-types";
 import ReactDOM from "react-dom";
-<<<<<<< HEAD
-import { t } from "c-3po";
+import { t } from "ttag";
+
 import AggregationWidget from "./AggregationWidget.jsx";
 import BreakoutWidget from "./BreakoutWidget.jsx";
-=======
-import { t } from "ttag";
-import AggregationWidget_LEGACY from "./AggregationWidget.jsx";
-import BreakoutWidget_LEGACY from "./BreakoutWidget.jsx";
->>>>>>> def54a00
 import ExtendedOptions from "./ExtendedOptions.jsx";
 import FilterWidgetList from "./filters/FilterWidgetList.jsx";
 import FilterPopover from "./filters/FilterPopover.jsx";
@@ -67,7 +62,7 @@
   expanded: boolean,
 };
 
-export default class GuiQueryEditor extends Component {
+export default class GuiQueryEditor extends React.Component {
   props: Props;
   state: State = {
     expanded: true,
