/* @flow weak */

import React, { Component } from "react";
import ReactDOM from "react-dom";
import { connect } from "react-redux";
import { t } from "ttag";
import _ from "underscore";

import { loadTableAndForeignKeys } from "metabase/lib/table";

import fitViewport from "metabase/hoc/FitViewPort";

import View from "../components/view/View";
import Notebook from "../components/notebook/Notebook";

import title from "metabase/hoc/Title";

import {
  getCard,
  getDatabasesList,
  getOriginalCard,
  getLastRunCard,
  getFirstQueryResult,
  getQueryResults,
  getParameterValues,
  getIsDirty,
  getIsNew,
  getIsObjectDetail,
  getTables,
  getTableMetadata,
  getTableForeignKeys,
  getTableForeignKeyReferences,
  getUiControls,
  getParameters,
  getDatabaseFields,
  getSampleDatasetId,
  getNativeDatabases,
  getIsRunnable,
  getIsResultDirty,
  getMode,
  getQuery,
  getQuestion,
  getOriginalQuestion,
  getSettings,
  getRawSeries,
  getQuestionAlerts,
  getVisualizationSettings,
  getIsNativeEditorOpen,
  getIsPreviewing,
  getIsPreviewable,
} from "../selectors";

<<<<<<< HEAD
import { getMetadata, getDatabasesList } from "metabase/selectors/metadata";
import { getUser, getUserIsAdmin } from "metabase/selectors/user";
=======
import { getMetadata } from "metabase/selectors/metadata";
import { getUserIsAdmin } from "metabase/selectors/user";
>>>>>>> 10294b19

import * as actions from "../actions";
import { push } from "react-router-redux";

import { MetabaseApi } from "metabase/services";

function autocompleteResults(card, prefix) {
  let databaseId = card && card.dataset_query && card.dataset_query.database;
  let apiCall = MetabaseApi.db_autocomplete_suggestions({
    dbId: databaseId,
    prefix: prefix,
  });
  return apiCall;
}

const mapStateToProps = (state, props) => {
  return {
    user: getUser(state, props),
    isAdmin: getUserIsAdmin(state, props),
    fromUrl: props.location.query.from,

    question: getQuestion(state),
    query: getQuery(state),

    mode: getMode(state),

    card: getCard(state),
    originalCard: getOriginalCard(state),
    originalQuestion: getOriginalQuestion(state),
    lastRunCard: getLastRunCard(state),

    parameterValues: getParameterValues(state),

    databases: getDatabasesList(state),
    nativeDatabases: getNativeDatabases(state),
    tables: getTables(state),
    tableMetadata: getTableMetadata(state),
    metadata: getMetadata(state),

    tableForeignKeys: getTableForeignKeys(state),
    tableForeignKeyReferences: getTableForeignKeyReferences(state),

    result: getFirstQueryResult(state),
    results: getQueryResults(state),
    rawSeries: getRawSeries(state),

    uiControls: getUiControls(state),
    // includes isShowingDataReference, isShowingTutorial, isEditing, isRunning, etc
    // NOTE: should come before other selectors that override these like getIsPreviewing and getIsNativeEditorOpen
    ...state.qb.uiControls,

    isDirty: getIsDirty(state),
    isNew: getIsNew(state),
    isObjectDetail: getIsObjectDetail(state),
    isPreviewing: getIsPreviewing(state),
    isPreviewable: getIsPreviewable(state),
    isNativeEditorOpen: getIsNativeEditorOpen(state),

    parameters: getParameters(state),
    databaseFields: getDatabaseFields(state),
    sampleDatasetId: getSampleDatasetId(state),

    isRunnable: getIsRunnable(state),
    isResultDirty: getIsResultDirty(state),

    questionAlerts: getQuestionAlerts(state),
    visualizationSettings: getVisualizationSettings(state),

    loadTableAndForeignKeysFn: loadTableAndForeignKeys,
    autocompleteResultsFn: prefix => autocompleteResults(state.qb.card, prefix),
    instanceSettings: getSettings(state),
  };
};

const getURL = location => location.pathname + location.search + location.hash;

const isSavedQuestionUrl = url => /\/question\/\d+$/.test(url);

const mapDispatchToProps = {
  ...actions,
  onChangeLocation: push,
};

@connect(
  mapStateToProps,
  mapDispatchToProps,
)
@title(({ card }) => (card && card.name) || t`Question`)
@fitViewport
export default class QueryBuilder extends Component {
  forceUpdateDebounced: () => void;

  constructor(props, context) {
    super(props, context);

    // TODO: React tells us that forceUpdate() is not the best thing to use, so ideally we can find a different way to trigger this
    this.forceUpdateDebounced = _.debounce(this.forceUpdate.bind(this), 400);
  }

  componentWillMount() {
    this.props.initializeQB(this.props.location, this.props.params);
  }

  componentDidMount() {
    window.addEventListener("resize", this.handleResize);
  }

  componentWillReceiveProps(nextProps) {
    if (
      nextProps.uiControls.isShowingDataReference !==
        this.props.uiControls.isShowingDataReference ||
      nextProps.uiControls.isShowingTemplateTagsEditor !==
        this.props.uiControls.isShowingTemplateTagsEditor
    ) {
      // when the data reference is toggled we need to trigger a rerender after a short delay in order to
      // ensure that some components are updated after the animation completes (e.g. card visualization)
      window.setTimeout(this.forceUpdateDebounced, 300);
    }

    if (
      nextProps.location.action === "POP" &&
      getURL(nextProps.location) !== getURL(this.props.location)
    ) {
      // the browser forward/back button was pressed
      this.props.popState(nextProps.location);
      // ----------------------------------------------
      // TODO -- figure out what's up here. as this is needed for header breadcrumbs to work
      // ----------------------------------------------
      // NOTE: Tom Robinson 4/16/2018: disabled for now. this is to enable links
      // from qb to other qb questions but it's also triggering when changing
      // the display type
    } else if (
      nextProps.location.action === "PUSH" &&
      getURL(nextProps.location) !== getURL(this.props.location) &&
      nextProps.question &&
      getURL(nextProps.location) !== nextProps.question.getUrl()
    ) {
      // a link to a different qb url was clicked
      this.props.initializeQB(nextProps.location, nextProps.params);
    } else if (
      this.props.location.hash !== "#?tutorial" &&
      nextProps.location.hash === "#?tutorial"
    ) {
      // tutorial link was clicked
      this.props.initializeQB(nextProps.location, nextProps.params);
    } else if (
      getURL(nextProps.location) === "/question" &&
      getURL(this.props.location) !== "/question"
    ) {
      // "New Question" link was clicked
      this.props.initializeQB(nextProps.location, nextProps.params);
    } else if (
      isSavedQuestionUrl(getURL(nextProps.location)) &&
      getURL(this.props.location) !== getURL(nextProps.location)
    ) {
      // a saved question link was clicked, e.x. lineage
      this.props.initializeQB(nextProps.location, nextProps.params);
    }

    // NOTE: not sure if there's a better way to bind an action to something returned in mapStateToProps
    // Could stack like so  and do it in a selector but ugh
    //    @connect(null, { updateQuestion })
    //    @connect(mapStateToProps, mapDispatchToProps)
    if (nextProps.question) {
      window.question = nextProps.question;
      nextProps.question._update = nextProps.updateQuestion;
    }
  }

  componentDidUpdate() {
    let viz = ReactDOM.findDOMNode(this.refs.viz);
    if (viz) {
      viz.style.opacity = 1.0;
    }
  }

  componentWillUnmount() {
    // cancel the query if one is running
    this.props.cancelQuery();

    window.removeEventListener("resize", this.handleResize);

    clearTimeout(this.timeout);
  }

  // When the window is resized we need to re-render, mainly so that our visualization pane updates
  // Debounce the function to improve resizing performance.
  handleResize = e => {
    this.forceUpdateDebounced();
    let viz = ReactDOM.findDOMNode(this.refs.viz);
    if (viz) {
      viz.style.opacity = 0.2;
    }
  };

  // NOTE: these were lifted from QueryHeader. Move to Redux?
  openModal = modal => {
    this.props.setUIControls({ modal });
  };
  closeModal = () => {
    this.props.setUIControls({ modal: null });
  };

  setRecentlySaved = recentlySaved => {
    this.props.setUIControls({ recentlySaved });
    clearTimeout(this.timeout);
    this.timeout = setTimeout(() => {
      this.props.setUIControls({ recentlySaved: null });
    }, 5000);
  };

  handleCreate = async (card, showSavedModal = true) => {
    const { question, apiCreateQuestion } = this.props;
    const questionWithUpdatedCard = question.setCard(card);
    await apiCreateQuestion(questionWithUpdatedCard);

    this.setRecentlySaved("created");
    if (showSavedModal) {
      this.openModal("saved");
    }
  };

  handleSave = async (card, showSavedModal = true) => {
    const { question, apiUpdateQuestion } = this.props;
    const questionWithUpdatedCard = question.setCard(card);
    await apiUpdateQuestion(questionWithUpdatedCard);

    if (this.props.fromUrl) {
      this.props.onChangeLocation(this.props.fromUrl);
    } else {
      this.setRecentlySaved("updated");
      if (showSavedModal) {
        this.openModal("saved");
      }
    }
  };

  resetStateOnTimeout = () => {
    // clear any previously set timeouts then start a new one
    clearTimeout(this.timeout);
    this.timeout = setTimeout(() => {
      this.props.onSetRecentlySaved(null);
      this.timeout = null;
    }, 5000);
  };

  render() {
    const {
      uiControls: { modal, recentlySaved },
    } = this.props;

    // const Panel = queryBuilderMode === "notebook" ? Notebook : View;
    const Panel = View;

    return (
      <Panel
        {...this.props}
        // NOTE: these were lifted from QueryHeader. Move to Redux?
        modal={modal}
        onOpenModal={this.openModal}
        onCloseModal={this.closeModal}
        // recently saved indication
        recentlySaved={recentlySaved}
        onSetRecentlySaved={this.setRecentlySaved}
        // save/create actions
        onSave={this.handleSave}
        onCreate={this.handleCreate}
        handleResize={this.handleResize}
      />
    );
  }
}<|MERGE_RESOLUTION|>--- conflicted
+++ resolved
@@ -50,13 +50,8 @@
   getIsPreviewable,
 } from "../selectors";
 
-<<<<<<< HEAD
-import { getMetadata, getDatabasesList } from "metabase/selectors/metadata";
+import { getMetadata } from "metabase/selectors/metadata";
 import { getUser, getUserIsAdmin } from "metabase/selectors/user";
-=======
-import { getMetadata } from "metabase/selectors/metadata";
-import { getUserIsAdmin } from "metabase/selectors/user";
->>>>>>> 10294b19
 
 import * as actions from "../actions";
 import { push } from "react-router-redux";
