/* @flow */

import React, { Component } from "react";
import { t } from "ttag";
import { hasLatitudeAndLongitudeColumns } from "metabase/lib/schema_metadata";
import { LatitudeLongitudeError } from "metabase/visualizations/lib/errors";

import LeafletMarkerPinMap from "./LeafletMarkerPinMap";
import LeafletTilePinMap from "./LeafletTilePinMap";
import LeafletHeatMap from "./LeafletHeatMap";
import LeafletGridHeatMap from "./LeafletGridHeatMap";

import _ from "underscore";
import cx from "classnames";
import d3 from "d3";

import L from "leaflet";

import type { VisualizationProps } from "metabase/meta/types/Visualization";

type Props = VisualizationProps;

type State = {
  lat: ?number,
  lng: ?number,
  min: ?number,
  max: ?number,
  binHeight: ?number,
  binWidth: ?number,
  zoom: ?number,
  points: L.Point[],
  bounds: L.Bounds,
  filtering: boolean,
};

const MAP_COMPONENTS_BY_TYPE = {
  markers: LeafletMarkerPinMap,
  tiles: LeafletTilePinMap,
  heat: LeafletHeatMap,
  grid: LeafletGridHeatMap,
};

export default class PinMap extends Component {
  props: Props;
  state: State;

  static uiName = t`Pin Map`;
  static identifier = "pin_map";
  static iconName = "pinmap";

  static isSensible({ cols, rows }) {
    return hasLatitudeAndLongitudeColumns(cols);
  }

  static checkRenderable([
    {
      data: { cols, rows },
    },
  ]) {
    if (!hasLatitudeAndLongitudeColumns(cols)) {
      throw new LatitudeLongitudeError();
    }
  }

  state: State;
  _map: ?(LeafletMarkerPinMap | LeafletTilePinMap) = null;

  constructor(props: Props) {
    super(props);
    this.state = {
      lat: null,
      lng: null,
      zoom: null,
      filtering: false,
      ...this._getPoints(props),
    };
  }

  componentWillReceiveProps(newProps: Props) {
    const SETTINGS_KEYS = [
      "map.latitude_column",
      "map.longitude_column",
      "map.metric_column",
    ];
    if (
      newProps.series[0].data !== this.props.series[0].data ||
      !_.isEqual(
        // $FlowFixMe
        _.pick(newProps.settings, ...SETTINGS_KEYS),
        // $FlowFixMe
        _.pick(this.props.settings, ...SETTINGS_KEYS),
      )
    ) {
      this.setState(this._getPoints(newProps));
    }
  }

  updateSettings = () => {
    const newSettings = {};
    if (this.state.lat != null) {
      newSettings["map.center_latitude"] = this.state.lat;
    }
    if (this.state.lng != null) {
      newSettings["map.center_longitude"] = this.state.lng;
    }
    if (this.state.zoom != null) {
      newSettings["map.zoom"] = this.state.zoom;
    }
    this.props.onUpdateVisualizationSettings(newSettings);
    this.setState({ lat: null, lng: null, zoom: null });
  };

  onMapCenterChange = (lat: number, lng: number) => {
    this.setState({ lat, lng });
  };

  onMapZoomChange = (zoom: number) => {
    this.setState({ zoom });
  };

  _getPoints(props: Props) {
    const {
      settings,
      series: [
        {
          data: { cols, rows },
        },
      ],
      onUpdateWarnings,
    } = props;
    const latitudeIndex = _.findIndex(
      cols,
      col => col.name === settings["map.latitude_column"],
    );
    const longitudeIndex = _.findIndex(
      cols,
      col => col.name === settings["map.longitude_column"],
    );
    const metricIndex = _.findIndex(
      cols,
      col => col.name === settings["map.metric_column"],
    );

    const allPoints = rows.map(row => [
      row[latitudeIndex],
      row[longitudeIndex],
      metricIndex >= 0 ? row[metricIndex] : 1,
    ]);

    // only use points with numeric coordinates & metric
    const points = allPoints.filter(
      ([lat, lng, metric]) => lat != null && lng != null && metric != null,
    );

    const warnings = [];
    const filteredRows = allPoints.length - points.length;
    if (filteredRows > 0) {
      warnings.push(
        t`We filtered out ${filteredRows} row(s) containing null values.`,
      );
    }
<<<<<<< HEAD
    // $FlowFixMe flow thinks warnings can be undefined
    onUpdateWarnings(warnings);
=======
    if (onUpdateWarnings && warnings) {
      onUpdateWarnings(warnings);
    }
>>>>>>> b3080fa4

    const bounds = L.latLngBounds(points);

    const min = d3.min(points, point => point[2]);
    const max = d3.max(points, point => point[2]);

    const binWidth =
      cols[longitudeIndex] &&
      cols[longitudeIndex].binning_info &&
      cols[longitudeIndex].binning_info.bin_width;
    const binHeight =
      cols[latitudeIndex] &&
      cols[latitudeIndex].binning_info &&
      cols[latitudeIndex].binning_info.bin_width;

    if (binWidth != null) {
      bounds._northEast.lng += binWidth;
    }
    if (binHeight != null) {
      bounds._northEast.lat += binHeight;
    }

    return { points, bounds, min, max, binWidth, binHeight };
  }

  render() {
    const { className, settings, isEditing, isDashboard } = this.props;
    const { lat, lng, zoom } = this.state;
    const disableUpdateButton = lat == null && lng == null && zoom == null;

    const Map = MAP_COMPONENTS_BY_TYPE[settings["map.pin_type"]];

    const { points, bounds, min, max, binHeight, binWidth } = this.state;

    return (
      <div
        className={cx(
          className,
          "PinMap relative hover-parent hover--visibility",
        )}
        onMouseDownCapture={e => e.stopPropagation() /* prevent dragging */}
      >
        {Map ? (
          <Map
            {...this.props}
            ref={map => (this._map = map)}
            className="absolute top left bottom right z1"
            onMapCenterChange={this.onMapCenterChange}
            onMapZoomChange={this.onMapZoomChange}
            lat={lat}
            lng={lng}
            zoom={zoom}
            points={points}
            bounds={bounds}
            min={min}
            max={max}
            binWidth={binWidth}
            binHeight={binHeight}
            onFiltering={filtering => this.setState({ filtering })}
          />
        ) : null}
        <div className="absolute top right m1 z2 flex flex-column hover-child">
          {isEditing || !isDashboard ? (
            <div
              className={cx("PinMapUpdateButton Button Button--small mb1", {
                "PinMapUpdateButton--disabled": disableUpdateButton,
              })}
              onClick={this.updateSettings}
            >
              {t`Save as default view`}
            </div>
          ) : null}
          {!isDashboard && (
            <div
              className={cx("PinMapUpdateButton Button Button--small mb1")}
              onClick={() => {
                if (
                  !this.state.filtering &&
                  this._map &&
                  this._map.startFilter
                ) {
                  this._map.startFilter();
                } else if (
                  this.state.filtering &&
                  this._map &&
                  this._map.stopFilter
                ) {
                  this._map.stopFilter();
                }
              }}
            >
              {!this.state.filtering ? t`Draw box to filter` : t`Cancel filter`}
            </div>
          )}
        </div>
      </div>
    );
  }
}<|MERGE_RESOLUTION|>--- conflicted
+++ resolved
@@ -159,14 +159,9 @@
         t`We filtered out ${filteredRows} row(s) containing null values.`,
       );
     }
-<<<<<<< HEAD
-    // $FlowFixMe flow thinks warnings can be undefined
-    onUpdateWarnings(warnings);
-=======
     if (onUpdateWarnings && warnings) {
       onUpdateWarnings(warnings);
     }
->>>>>>> b3080fa4
 
     const bounds = L.latLngBounds(points);
 
