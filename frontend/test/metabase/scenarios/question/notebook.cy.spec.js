--- conflicted
+++ resolved
@@ -254,11 +254,7 @@
       cy.findByText("Visualize").should("exist");
     });
 
-<<<<<<< HEAD
-    it.skip("should show correct column title with foreign keys (metabase#11452)", () => {
-=======
     it("should show correct column title with foreign keys (metabase#11452)", () => {
->>>>>>> 05a3de54
       // (Orders join Reviews on Product ID)
       openOrdersTable();
       cy.get(".Icon-notebook").click();
@@ -284,15 +280,9 @@
           .parent()
           .next()
           // NOTE from Flamber's warning:
-<<<<<<< HEAD
-          // this name COULD be "normalized" to "Review" instead of "Reviews" - that's why we use Regex match here
-          .invoke("text")
-          .should("match", /review/i);
-=======
           // this name COULD be "normalized" to "Review - Product" instead of "Reviews - Products" - that's why we use Regex match here
           .invoke("text")
           .should("match", /reviews? - products?/i);
->>>>>>> 05a3de54
       });
     });
   });
