--- conflicted
+++ resolved
@@ -1,11 +1,6 @@
 'use strict';
 
 import { loadIcon } from 'metabase/icon_paths';
-<<<<<<< HEAD
-
-// TODO: support ICON_SVGS
-=======
->>>>>>> 15699d9c
 
 /*
     GENERIC ICONS
@@ -27,17 +22,12 @@
                 height: '@?', // a value in PX to define the height of the icon
                 name: '@',    // the name of the icon to be referended from the ICON_PATHS object
                 path: '@',
-<<<<<<< HEAD
-                'class': '@',
-=======
                 className: '@',
->>>>>>> 15699d9c
                 viewBox: '@',
                 fill: '@'
             },
             compile: function (element, attrs) {
                 var icon = loadIcon(attrs.name);
-<<<<<<< HEAD
 
                 if (icon.svg) {
                     console.warn("mbIcon does not yet support raw SVG");
@@ -45,15 +35,6 @@
                     attrs.path = attrs.path || icon.path;
                 }
 
-=======
-
-                if (icon.svg) {
-                    console.warn("mbIcon does not yet support raw SVG");
-                } else if (icon.path) {
-                    attrs.path = attrs.path || icon.path;
-                }
-
->>>>>>> 15699d9c
                 for (var attr in icon.attrs) {
                     if (attrs[attr] == undefined) {
                         attrs[attr] = icon.attrs[attr];
