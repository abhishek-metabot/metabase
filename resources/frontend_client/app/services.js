--- conflicted
+++ resolved
@@ -44,13 +44,8 @@
 
                     // start Intercom updater
                     // this tells Intercom to update every 60s if we have a currently logged in user
-<<<<<<< HEAD
-                    $timeout(function() {
-                        if (service.model.currentUser) {
-=======
                     $interval(function() {
                         if (service.model.currentUser && isTracking()) {
->>>>>>> 3da11789
                             /* eslint-disable */
                             window.Intercom('update');
                             /* eslint-enable */
@@ -224,21 +219,6 @@
             });
 
             // close down intercom
-<<<<<<< HEAD
-            /* eslint-disable */
-            window.Intercom('shutdown');
-            /* eslint-enable */
-        });
-
-        $rootScope.$on("appstate:user", function(event, user) {
-            /* eslint-disable */
-            window.Intercom('boot', {
-                app_id: "gqfmsgf1",
-                name: user.common_name,
-                email: user.email
-            });
-            /* eslint-enable */
-=======
             teardownIntercom();
         });
 
@@ -265,7 +245,6 @@
 
                 teardownIntercom();
             }
->>>>>>> 3da11789
         });
 
         // NOTE: the below events are generated from the http-auth-interceptor which listens on our $http calls
