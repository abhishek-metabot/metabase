(ns metabase.driver.druid.query-processor
  (:require [clojure.core.match :refer [match]]
            [clojure.math.numeric-tower :as math]
            [clojure.string :as s]
            [clojure.tools.logging :as log]
            [cheshire.core :as json]
            [metabase.driver.druid.js :as js]
            (metabase.query-processor [annotate :as annotate]
                                      [interface :as i])
            [metabase.util :as u])
  (:import clojure.lang.Keyword
           (metabase.query_processor.interface AgFieldRef
                                               DateTimeField
                                               DateTimeValue
                                               Expression
                                               Field
                                               RelativeDateTimeValue
                                               Value)))


;;             +-----> ::select      +----> :groupBy
;; ::query ----|                     |
;;             +----> ::ag-query ----+----> ::topN
;;                                   |                       +----> total
;;                                   +----> ::timeseries ----|
;;                                                           +----> grouped-timeseries

(derive ::select             ::query)
(derive ::ag-query           ::query)
(derive ::topN               ::ag-query)
(derive ::groupBy            ::ag-query)
(derive ::timeseries         ::ag-query)
(derive ::total              ::timeseries)
(derive ::grouped-timeseries ::timeseries)

(def ^:private ^:dynamic *query*
  "The INNER part of the query currently being processed.
   (`:settings` is merged in from the outer query as well so we can access timezone info)."
  nil)

(defn- get-timezone-id [] (or (get-in *query* [:settings :report-timezone]) "UTC"))

(defn- query-type-dispatch-fn [query-type & _] query-type)

(defprotocol ^:private IRValue
  (^:private ->rvalue [this]))

(extend-protocol IRValue
  nil                   (->rvalue [_] nil)
  Object                (->rvalue [this] this)
  AgFieldRef            (->rvalue [{index :index}] (let [ag      (nth (:aggregation *query*) index)
                                                         ag-type (or (:aggregation-type ag)
                                                                     (throw (Exception. "Unknown aggregation type!")))]
                                                     (if (= ag-type :distinct)
                                                       :distinct___count
                                                       ag-type)))
  Field                 (->rvalue [this] (:field-name this))
  DateTimeField         (->rvalue [this] (->rvalue (:field this)))
  Value                 (->rvalue [this] (:value this))
  DateTimeValue         (->rvalue [{{unit :unit} :field, value :value}] (u/date->iso-8601 (u/date-trunc-or-extract unit value (get-timezone-id))))
  RelativeDateTimeValue (->rvalue [{:keys [unit amount]}] (u/date->iso-8601 (u/date-trunc-or-extract unit (u/relative-date unit amount) (get-timezone-id)))))

(defprotocol ^:private IDimensionOrMetric
  (^:private dimension-or-metric? [this]
   "Is this `Field`/`DateTimeField` a `:dimension` or `:metric`?"))

(extend-protocol IDimensionOrMetric
  Field         (dimension-or-metric? [{:keys [base-type]}]
                  (cond
                    (isa? base-type :type/Text)    :dimension
                    (isa? base-type :type/Float)   :metric
                    (isa? base-type :type/Integer) :metric))

  DateTimeField (dimension-or-metric? [this]
                  (dimension-or-metric? (:field this))))


(def ^:private ^:const query-type->default-query
  (let [defaults {:intervals   ["1900-01-01/2100-01-01"]
                  :granularity :all
                  :context     {:timeout 60000}}]
    {::select             (merge defaults {:queryType  :select
                                           :pagingSpec {:threshold i/absolute-max-results}})
     ::total              (merge defaults {:queryType :timeseries})
     ::grouped-timeseries (merge defaults {:queryType :timeseries})
     ::topN               (merge defaults {:queryType :topN
                                           :threshold i/absolute-max-results})
     ::groupBy            (merge defaults {:queryType :groupBy})}))




;;; ### handle-source-table

(defn- handle-source-table [_ {{source-table-name :name} :source-table} druid-query]
  {:pre [(or (string? source-table-name)
             (keyword? source-table-name))]}
  (assoc druid-query :dataSource source-table-name))


;;; ### handle-aggregation

(declare filter:not filter:nil?)

(defn- field? [arg]
  (or (instance? Field arg)
      (instance? DateTimeField arg)))

(defn- expression->field-names [{:keys [args]}]
  {:post [(every? u/string-or-keyword? %)]}
  (flatten (for [arg   args
                 :when (or (field? arg)
                           (instance? Expression arg))]
             (cond
               (instance? Expression arg) (expression->field-names arg)
               (field? arg)               (->rvalue arg)))))

(defn- expression-arg->js [arg default-value]
  (if-not (field? arg)
    arg
    (js/or (js/parse-float (->rvalue arg))
           default-value)))

(defn- expression->js [{:keys [operator args]} default-value]
  (apply (case operator
           :+ js/+
           :- js/-
           :* js/*
           :/ js//)
         (for [arg args]
           (expression-arg->js arg default-value))))

(defn- ag:doubleSum:expression [{operator :operator,  :as expression} output-name]
  (let [field-names (expression->field-names expression)]
    {:type        :javascript
     :name        output-name
     :fieldNames  field-names
     :fnReset     (js/function []
                    (js/return 0))
     :fnAggregate (js/function (cons :current field-names)
                    (js/return (js/+ :current (expression->js expression (if (= operator :/) 1 0)))))
     :fnCombine   (js/function [:x :y]
                    (js/return (js/+ :x :y)))}))

(defn- ag:doubleSum [field output-name]
  (if (instance? Expression field)
    (ag:doubleSum:expression field output-name)
    ;; metrics can use the built-in :doubleSum aggregator, but for dimensions we have to roll something that does the same thing in JS
    (case (dimension-or-metric? field)
      :metric    {:type      :doubleSum
                  :name      output-name
                  :fieldName (->rvalue field)}
      :dimension {:type        :javascript
                  :name        output-name
                  :fieldNames  [(->rvalue field)]
                  :fnReset     "function() { return 0 ; }"
                  :fnAggregate "function(current, x) { return current + (parseFloat(x) || 0); }"
                  :fnCombine   "function(x, y) { return x + y; }"})))

(defn- ag:doubleMin:expression [expression output-name]
  (let [field-names (expression->field-names expression)]
    {:type        :javascript
     :name        output-name
     :fieldNames  field-names
     :fnReset     (js/function []
                    (js/return "Number.MAX_VALUE"))
     :fnAggregate (js/function (cons :current field-names)
                    (js/return (js/fn-call :Math.min :current (expression->js expression :Number.MAX_VALUE))))
     :fnCombine   (js/function [:x :y]
                    (js/return (js/fn-call :Math.min :x :y)))}))

(defn- ag:doubleMin [field output-name]
  (if (instance? Expression field)
    (ag:doubleMin:expression field output-name)
    (case (dimension-or-metric? field)
      :metric    {:type      :doubleMin
                  :name      output-name
                  :fieldName (->rvalue field)}
      :dimension {:type        :javascript
                  :name        output-name
                  :fieldNames  [(->rvalue field)]
                  :fnReset     "function() { return Number.MAX_VALUE ; }"
                  :fnAggregate "function(current, x) { return Math.min(current, (parseFloat(x) || Number.MAX_VALUE)); }"
                  :fnCombine   "function(x, y) { return Math.min(x, y); }"})))

(defn- ag:doubleMax:expression [expression output-name]
  (let [field-names (expression->field-names expression)]
    {:type        :javascript
     :name        output-name
     :fieldNames  field-names
     :fnReset     (js/function []
                    (js/return "Number.MIN_VALUE"))
     :fnAggregate (js/function (cons :current field-names)
                    (js/return (js/fn-call :Math.max :current (expression->js expression :Number.MIN_VALUE))))
     :fnCombine   (js/function [:x :y]
                    (js/return (js/fn-call :Math.max :x :y)))}))

(defn- ag:doubleMax [field output-name]
  (if (instance? Expression field)
    (ag:doubleMax:expression field output-name)
    (case (dimension-or-metric? field)
      :metric    {:type      :doubleMax
                  :name      output-name
                  :fieldName (->rvalue field)}
      :dimension {:type        :javascript
                  :name        output-name
                  :fieldNames  [(->rvalue field)]
                  :fnReset     "function() { return Number.MIN_VALUE ; }"
                  :fnAggregate "function(current, x) { return Math.max(current, (parseFloat(x) || Number.MIN_VALUE)); }"
                  :fnCombine   "function(x, y) { return Math.max(x, y); }"})))

(defn- ag:filtered  [filtr aggregator] {:type :filtered, :filter filtr, :aggregator aggregator})

(defn- ag:count
  ([output-name]       {:type :count, :name output-name})
  ([field output-name] (ag:filtered (filter:not (filter:nil? field))
                                    (ag:count output-name))))


(defn- handle-aggregation [query-type {ag-type :aggregation-type, ag-field :field, output-name :output-name, custom-name :custom-name, :as ag} druid-query]
  (let [output-name (or custom-name output-name)]
    (when (isa? query-type ::ag-query)
      (merge-with concat
        druid-query
        (let [ag-type (when-not (= ag-type :rows) ag-type)]
          (match [ag-type ag-field]
            ;; For 'distinct values' queries (queries with a breakout by no aggregation) just aggregate by count, but name it :___count so it gets discarded automatically
            [nil     nil] {:aggregations [(ag:count (or output-name :___count))]}

            [:count  nil] {:aggregations [(ag:count (or output-name :count))]}

            [:count    _] {:aggregations [(ag:count ag-field (or output-name :count))]}

            [:avg      _] (let [count-name (name (gensym "___count_"))
                                sum-name   (name (gensym "___sum_"))]
                            {:aggregations     [(ag:count ag-field count-name)
                                                (ag:doubleSum ag-field sum-name)]
                             :postAggregations [{:type   :arithmetic
                                                 :name   (or output-name :avg)
                                                 :fn     :/
                                                 :fields [{:type :fieldAccess, :fieldName sum-name}
                                                          {:type :fieldAccess, :fieldName count-name}]}]})
            [:distinct _] {:aggregations [{:type       :cardinality
                                           :name       (or output-name :distinct___count)
                                           :fieldNames [(->rvalue ag-field)]}]}
            [:sum      _] {:aggregations [(ag:doubleSum ag-field (or output-name :sum))]}
            [:min      _] {:aggregations [(ag:doubleMin ag-field (or output-name :min))]}
            [:max      _] {:aggregations [(ag:doubleMax ag-field (or output-name :max))]}))))))

(defn- add-expression-aggregation-output-names [args]
  (for [arg args]
    (cond
      (number? arg)              arg
      (:aggregation-type arg)    (assoc arg :output-name (or (:output-name arg)
                                                             (name (gensym (str "___" (name (:aggregation-type arg)) "_")))))
      (instance? Expression arg) (update arg :args add-expression-aggregation-output-names))))

(defn- expression-post-aggregation [{:keys [operator args], :as expression}]
  {:type   :arithmetic
   :name   (annotate/aggregation-name expression)
   :fn     operator
   :fields (for [arg args]
             (cond
               (number? arg)              {:type :constant, :name (str arg), :value arg}
               (:output-name arg)         {:type :fieldAccess, :fieldName (:output-name arg)}
               (instance? Expression arg) (expression-post-aggregation arg)))})

(declare handle-aggregations)

(defn- expression->actual-ags
  "Return a flattened list of actual aggregations that are needed for EXPRESSION."
  [expression]
  (apply concat (for [arg   (:args expression)
                      :when (not (number? arg))]
                  (if (instance? Expression arg)
                    (expression->actual-ags arg)
                    [arg]))))

(defn- handle-expression-aggregation [query-type {:keys [operator args], :as expression} druid-query]
  ;; filter out constants from the args list
  (let [expression  (update expression :args add-expression-aggregation-output-names)
        ags         (expression->actual-ags expression)
        druid-query (handle-aggregations query-type {:aggregation ags} druid-query)]
    (merge-with concat
      druid-query
      {:postAggregations [(expression-post-aggregation expression)]})))

(defn- handle-aggregations [query-type {aggregations :aggregation} druid-query]
  (loop [[ag & more] aggregations, query druid-query]
    (if (instance? Expression ag)
      (handle-expression-aggregation query-type ag druid-query)
      (let [query (handle-aggregation query-type ag query)]
        (if-not (seq more)
          query
          (recur more query))))))


;;; ### handle-breakout

(defprotocol ^:private IDimension
  (^:private ->dimension-rvalue [this]
   "Format `Field` for use in a `:dimension` or `:dimensions` clause."))

(defn- extract:timeFormat
  "Create a time format extraction. Returns a string. See http://druid.io/docs/0.9.1.1/querying/dimensionspecs.html#time-format-extraction-function"
  [format-str]
  {:pre [(string? format-str)]}
  {:type     :timeFormat
   :format   format-str
   :timeZone (or (get-in *query* [:settings :report-timezone])
                 "UTC")
   :locale   "en-US"})

(defn- extract:js
  "Create an extraction function from JavaScript -- see http://druid.io/docs/0.9.1.1/querying/dimensionspecs.html#javascript-extraction-function"
  [& function-str-parts]
  {:pre [(every? string? function-str-parts)]}
  {:type     :javascript
   :function (s/replace (apply str function-str-parts) #"\s+" " ")})

;; don't try to make this a ^:const map -- extract:timeFormat looks up timezone info at query time
(defn- unit->extraction-fn [unit]
  (case unit
    :default         (extract:timeFormat "yyyy-MM-dd'T'HH:mm:ssZZ")
    :minute          (extract:timeFormat "yyyy-MM-dd'T'HH:mm:00ZZ")
    :minute-of-hour  (extract:timeFormat "mm")
    :hour            (extract:timeFormat "yyyy-MM-dd'T'HH:00:00ZZ")
    :hour-of-day     (extract:timeFormat "HH")
    :day             (extract:timeFormat "yyyy-MM-ddZZ")
    :day-of-week     (extract:js "function (timestamp) {"
                                 "  var date = new Date(timestamp);"
                                 "  return date.getDay() + 1;"
                                 "}")
    :day-of-month    (extract:timeFormat "dd")
    :day-of-year     (extract:timeFormat "DDD")
    :week            (extract:js "function (timestamp) {"
                                 "  var date     = new Date(timestamp);"
                                 "  var firstDOW = new Date(date - (date.getDay() * 86400000));"
                                 "  var month    = firstDOW.getMonth() + 1;"
                                 "  var day      = firstDOW.getDate();"
                                 "  return '' + firstDOW.getFullYear() + '-' + (month < 10 ? '0' : '') + month + '-' + (day < 10 ? '0' : '') + day;"
                                 "}")
    :week-of-year    (extract:timeFormat "ww")
    :month           (extract:timeFormat "yyyy-MM-01")
    :month-of-year   (extract:timeFormat "MM")
    :quarter         (extract:js "function (timestamp) {"
                                 "  var date         = new Date(timestamp);"
                                 "  var month        = date.getMonth() + 1;" ; js months are 0 - 11
                                 "  var quarterMonth = month - ((month - 1) % 3);"
                                 "  return '' + date.getFullYear() + '-' + (quarterMonth < 10 ? '0' : '') + quarterMonth + '-01';"
                                 "}")
    :quarter-of-year (extract:js "function (timestamp) {"
                                 "  var date = new Date(timestamp);"
                                 "  return Math.floor((date.getMonth() + 3) / 3);"
                                 "}")
    :year            (extract:timeFormat "yyyy")))

(defn- unit->granularity [unit]
  {:type     "period"
   :period   (case unit
               :minute  "PT1M"
               :hour    "PT1H"
               :day     "P1D"
               :week    "P1W"
               :month   "P1M"
               :quarter "P3M"
               :year    "P1Y")
   :timeZone (get-timezone-id)})

(def ^:private ^:const units-that-need-post-processing-int-parsing
  "`extract:timeFormat` always returns a string; there are cases where we'd like to return an integer instead, such as `:day-of-month`.
   There's no simple way to do this in Druid -- Druid 0.9.0+ *does* let you combine extraction functions with `:cascade`, but we're still supporting 0.8.x.
   Instead, we will perform the conversions in Clojure-land during post-processing. If we need to perform the extra post-processing step, we'll name the resulting
   column `:timestamp___int`; otherwise we'll keep the name `:timestamp`."
  #{:minute-of-hour
    :hour-of-day
    :day-of-week
    :day-of-month
    :day-of-year
    :week-of-year
    :month-of-year
    :quarter-of-year
    :year})

(extend-protocol IDimension
  nil    (->dimension-rvalue [this] (->rvalue this))
  Object (->dimension-rvalue [this] (->rvalue this))
  ;; :timestamp is a special case, and we need to do an 'extraction' against the secret special value :__time to get at it
  DateTimeField
  (->dimension-rvalue [{:keys [unit]}]
    {:type         :extraction
     :dimension    :__time
     :outputName   (if (contains? units-that-need-post-processing-int-parsing unit)
                     :timestamp___int
                     :timestamp)
     :extractionFn (unit->extraction-fn unit)}))

(defmulti ^:private handle-breakout query-type-dispatch-fn)

(defmethod handle-breakout ::query [_ _ _]) ; only topN , grouped-timeseries & groupBy handle breakouts

(defmethod handle-breakout ::grouped-timeseries [_ {[breakout-field] :breakout} druid-query]
  (assoc druid-query :granularity (unit->granularity (:unit breakout-field))))

(defmethod handle-breakout ::topN [_ {[breakout-field] :breakout} druid-query]
  (assoc druid-query :dimension (->dimension-rvalue breakout-field)))

(defmethod handle-breakout ::groupBy [_ {breakout-fields :breakout} druid-query]
  (assoc druid-query :dimensions (mapv ->dimension-rvalue breakout-fields)))


;;; ### handle-filter

(defn- filter:and [filters]
  {:type   :and
   :fields filters})

(defn- filter:not [filtr]
  {:pre [filtr]}
  (if (= (:type filtr) :not)     ; it looks like "two nots don't make an identity" with druid
    (:field filtr)
    {:type :not, :field filtr}))

(defn- filter:= [field value]
  {:type      :selector
   :dimension (->rvalue field)
   :value     value})

(defn- filter:nil? [field]
  (if (instance? Expression field)
    (filter:and (for [arg   (:args field)
                      :when (field? arg)]
                  (filter:nil? arg)))
    (filter:= field (case (dimension-or-metric? field)
                      :dimension nil
                      :metric    0))))

(defn- filter:js [field fn-format-str & args]
  {:pre [field (string? fn-format-str)]}
  {:type      :javascript
   :dimension (->rvalue field)
   :function  (apply format fn-format-str args)})

(defn- check-filter-fields [filter-type & fields]
  (doseq [field fields]
    (when (= (dimension-or-metric? field) :metric)
      (throw (IllegalArgumentException. (u/format-color 'red "WARNING: Filtering only works on dimensions! '%s' is a metric. Ignoring %s filter." (->rvalue field) filter-type))))))

(defn- parse-filter-subclause:filter [{:keys [filter-type field value] :as filter}]
  {:pre [filter]}
  ;; We'll handle :timestamp separately. It needs to go in :intervals instead
  (when-not (instance? DateTimeField field)
    (try (when field
           (check-filter-fields filter-type field))
         (let [value (->rvalue value)]
           (case filter-type
             :inside      (let [lat       (:lat filter)
                                lon       (:lon filter)
                                lat-field (:field lat)
                                lon-field (:field lon)]
                            (check-filter-fields :inside lat-field lon-field)
                            {:type   :and
                             :fields [(filter:js lat-field "function (x) { return x >= %s && x <= %s; }" (num (->rvalue (:min lat))) (num (->rvalue (:max lat))))
                                      (filter:js lon-field "function (x) { return x >= %s && x <= %s; }" (num (->rvalue (:min lon))) (num (->rvalue (:max lon))))]})
             :between     (let [{:keys [min-val max-val]} filter]
                            (filter:js field "function (x) { return x >= %s && x <= %s; }" (num (->rvalue (:value min-val))) (num (->rvalue (:value max-val)))))
             :is-null     (filter:nil? field)
             :not-null    (filter:not (filter:nil? field))
             :contains    {:type      :search
                           :dimension (->rvalue field)
                           :query     {:type  :insensitive_contains
                                       :value value}}
             :starts-with (filter:js field "function (x) { return typeof x === 'string' && x.length >= %d && x.slice(0, %d) === '%s'; }"
                                     (count value) (count value) (s/replace value #"'" "\\\\'"))
             :ends-with   (filter:js field "function (x) { return typeof x === 'string' && x.length >= %d && x.slice(-%d) === '%s'; }"
                                     (count value) (count value) (s/replace value #"'" "\\\\'"))
             :=           (filter:= field value)
             :!=          (filter:not (filter:= field value))
             :<           (filter:js field "function (x) { return x < %s; }"  (num value))
             :>           (filter:js field "function (x) { return x > %s; }"  (num value))
             :<=          (filter:js field "function (x) { return x <= %s; }" (num value))
             :>=          (filter:js field "function (x) { return x >= %s; }" (num value))))
         (catch Throwable e
           (log/warn (.getMessage e))))))

(defn- parse-filter-clause:filter [{:keys [compound-type subclauses subclause], :as clause}]
  {:pre [clause]}
  (case compound-type
    :and {:type :and, :fields (filterv identity (map parse-filter-clause:filter subclauses))}
    :or  {:type :or,  :fields (filterv identity (map parse-filter-clause:filter subclauses))}
    :not (when-let [subclause (parse-filter-subclause:filter subclause)]
           (filter:not subclause))
    nil  (parse-filter-subclause:filter clause)))


(defn- make-intervals
  "Make a value for the `:intervals` in a Druid query.

     ;; Return results in 2012 or 2015
     (make-intervals 2012 2013 2015 2016) -> [\"2012/2013\" \"2015/2016\"]"
  [interval-min interval-max & more]
  (vec (concat [(str (or (->rvalue interval-min) -5000) "/" (or (->rvalue interval-max) 5000))]
               (when (seq more)
                 (apply make-intervals more)))))


(defn- parse-filter-subclause:intervals [{:keys [filter-type field value] :as filter}]
  (when (instance? DateTimeField field)
    (case filter-type
      ;; BETWEEN "2015-12-09", "2015-12-11" -> ["2015-12-09/2015-12-12"], because BETWEEN is inclusive
      :between  (let [{:keys [min-val max-val]} filter]
                  (make-intervals min-val (i/add-date-time-units max-val 1)))
      ;; =  "2015-12-11" -> ["2015-12-11/2015-12-12"]
      :=        (make-intervals value (i/add-date-time-units value 1))
      ;; != "2015-12-11" -> ["-5000/2015-12-11", "2015-12-12/5000"]
      :!=       (make-intervals nil value, (i/add-date-time-units value 1) nil)
      ;; >  "2015-12-11" -> ["2015-12-12/5000"]
      :>        (make-intervals (i/add-date-time-units value 1) nil)
      ;; >= "2015-12-11" -> ["2015-12-11/5000"]
      :>=       (make-intervals value nil)
      ;; <  "2015-12-11" -> ["-5000/2015-12-11"]
      :<        (make-intervals nil value)
      ;; <= "2015-12-11" -> ["-5000/2015-12-12"]
      :<=       (make-intervals nil (i/add-date-time-units value 1))
      ;; This is technically allowed by the QL here but doesn't make sense since every Druid event has a timestamp. Just ignore it
      :is-null  (log/warn (u/format-color 'red "WARNING: timestamps can never be nil. Ignoring IS_NULL filter for timestamp."))
      ;; :timestamp is always non-nil so nothing to do here
      :not-null nil)))

(defn- parse-filter-clause:intervals [{:keys [compound-type subclauses], :as clause}]
  (if-not compound-type
    (parse-filter-subclause:intervals clause)
    (let [subclauses (filterv identity (mapcat parse-filter-clause:intervals subclauses))]
      (when (seq subclauses)
        (case compound-type
          ;; A date can't be in more than one interval, so ANDing them together doesn't really make sense. In this situation, just ignore all intervals after the first
          :and (do (when (> (count subclauses) 1)
                     (log/warn (u/format-color 'red (str "WARNING: A date can't belong to multiple discrete intervals, so ANDing them together doesn't make sense.\n"
                                                         "Ignoring these intervals: %s") (rest subclauses))))
                   [(first subclauses)])
          ;; Ok to specify multiple intervals for OR
          :or  subclauses
          ;; We should never get to this point since the all non-string negations should get automatically rewritten by the query expander.
          :not (log/warn (u/format-color 'red "WARNING: Don't know how to negate: %s" clause)))))))


(defn- handle-filter [_ {filter-clause :filter} druid-query]
  (when filter-clause
    (let [filter    (parse-filter-clause:filter    filter-clause)
          intervals (parse-filter-clause:intervals filter-clause)]
      (cond-> druid-query
        (seq filter)    (assoc :filter filter)
        (seq intervals) (assoc :intervals intervals)))))


;;; ### handle-order-by

(defmulti ^:private handle-order-by query-type-dispatch-fn)

(defmethod handle-order-by ::query [_ _ _]
  (log/warn (u/format-color 'red "Sorting with Druid is only allowed in queries that have one or more breakout columns. Ignoring :order-by clause.")))


(defmethod handle-order-by ::topN [_ {[{ag-type :aggregation-type}] :aggregation, [breakout-field] :breakout, [{field :field, direction :direction}] :order-by} druid-query]
  (let [field             (->rvalue field)
        breakout-field    (->rvalue breakout-field)
        sort-by-breakout? (= field breakout-field)
        ag-field          (if (= ag-type :distinct) :distinct___count ag-type)]
    (assoc druid-query :metric (match [sort-by-breakout? direction]
                                 [true  :ascending]  {:type :alphaNumeric}
                                 [true  :descending] {:type :inverted, :metric {:type :alphaNumeric}}
                                 [false :ascending]  {:type :inverted, :metric ag-field}
                                 [false :descending] ag-field))))

(defmethod handle-order-by ::groupBy [_ {:keys [order-by]} druid-query]
  (assoc-in druid-query [:limitSpec :columns] (vec (for [{:keys [field direction]} order-by]
                                                     {:dimension (->rvalue field)
                                                      :direction direction}))))

<<<<<<< HEAD
(defn- sort-by-timestamp [field direction druid-query]
  (assoc druid-query :descending (and (instance? DateTimeField field)
                                      (= direction :descending))))

(defmethod handle-order-by ::grouped-timeseries [_ {[{field :field, direction :direction}] :order-by} druid-query]
  (sort-by-timestamp field direction druid-query))
=======
(defmethod handle-order-by ::grouped-timeseries [_ {[breakout-field] :breakout, [{field :field, direction :direction}] :order-by} druid-query]
  (let [field             (->rvalue field)
        breakout-field    (->rvalue breakout-field)
        sort-by-breakout? (= field breakout-field)]
    (if (and sort-by-breakout?
             (= direction :descending))
      (assoc druid-query :descending true)
      druid-query)))
>>>>>>> 64e7f471

(defmethod handle-order-by ::select [_ {[{field :field, direction :direction}] :order-by} druid-query]
  (sort-by-timestamp field direction druid-query))

;;; ### handle-fields

(defmulti ^:private handle-fields query-type-dispatch-fn)

(defmethod handle-fields ::query [_ {fields :fields} _]
  (when fields
    (log/warn (u/format-color 'red "WARNING: It only makes sense to specify :fields for a bare rows query. Ignoring the clause."))))

(defmethod handle-fields ::select [_ {fields :fields} druid-query]
  (when (seq fields)
    (loop [dimensions [], metrics [], [field & more] fields]
      (cond
        ;; If you specify nil or empty `:dimensions` or `:metrics` Druid will just return all of the ones available. In cases where we don't
        ;; want anything to be returned in one or the other, we'll ask for a `:___dummy` column instead. Druid happily returns `nil` for the
        ;; column in every row, and it will get auto-filtered out of the results so the User will never see it.
        (not field)                                 (assoc druid-query
                                                           :dimensions (or (seq dimensions) [:___dummy])
                                                           :metrics    (or (seq metrics)    [:___dummy]))
        (instance? DateTimeField field)             (recur dimensions metrics more)
        (= (dimension-or-metric? field) :dimension) (recur (conj dimensions (->rvalue field)) metrics more)
        (= (dimension-or-metric? field) :metric)    (recur dimensions (conj metrics (->rvalue field)) more)))))


;;; ### handle-limit

(defmulti ^:private handle-limit query-type-dispatch-fn)

(defmethod handle-limit ::select [_ {limit :limit} druid-query]
  (when limit
    (assoc-in druid-query [:pagingSpec :threshold] limit)))

(defmethod handle-limit ::timeseries [_ {limit :limit} _]
  (when limit
    (log/warn (u/format-color 'red "WARNING: Druid doenst allow limitSpec in timeseries queries. Ignoring the LIMIT clause."))))

(defmethod handle-limit ::topN [_ {limit :limit} druid-query]
  (when limit
    (assoc druid-query :threshold limit)))

(defmethod handle-limit ::groupBy [_ {limit :limit} druid-query]
  (when limit
    (-> druid-query
        (assoc-in [:limitSpec :type]  :default)
        (assoc-in [:limitSpec :limit] limit))))


;;; ### handle-page TODO - no real way to implement this DB side, probably have to do Clojure-side w/ `take`/`drop`

(defmulti ^:private handle-page query-type-dispatch-fn)

(defmethod handle-page ::query [_ {page-clause :page} druid-query]
  (when page-clause
    (log/warn (u/format-color 'red "WARNING: 'page' is not yet implemented."))))


;;; ## Build + Log + Process Query

(def ^:private ^:const timeseries-units
  #{:minute :hour :day :week :month :quarter :year})

(defn- druid-query-type
  "What type of Druid query type should we perform?"
  [{breakout-fields :breakout, [{ag-type :aggregation-type}] :aggregation, limit :limit}]
  (let [breakouts (condp = (count breakout-fields)
                    0 :none
                    1 :one
                      :many)
        agg?      (boolean (and ag-type (not= ag-type :rows)))
        ts?       (and (instance? DateTimeField (first breakout-fields))            ; Checks whether the query is a timeseries
                       (contains? timeseries-units (:unit (first breakout-fields))) ; (excludes x-of-y type breakouts)
                       (nil? limit))]                                               ; (excludes queries with LIMIT)
    (match [breakouts agg? ts?]
      [:none  false    _] ::select
      [:none  true     _] ::total
      [:one   _     true] ::grouped-timeseries
      [:one   _    false] ::topN
      [:many  _        _] ::groupBy)))


(defn- build-druid-query [query]
  {:pre [(map? query)]}
  (let [query-type (druid-query-type query)]
    (loop [druid-query (query-type->default-query query-type), [f & more] [handle-source-table
                                                                           handle-aggregations
                                                                           handle-breakout
                                                                           handle-filter
                                                                           handle-order-by
                                                                           handle-fields
                                                                           handle-limit
                                                                           handle-page]]
      (let [druid-query (or (f query-type query druid-query)
                            druid-query)]
        (if (seq more)
          (recur druid-query more)
          ;; Return pair of [query-type druid-query]
          [query-type druid-query])))))


;;;  ### post-processing

(defmulti ^:private post-process query-type-dispatch-fn)

(defmethod post-process ::select  [_ results] (->> results first :result :events (map :event)))
(defmethod post-process ::total   [_ results] (map :result results))
(defmethod post-process ::topN    [_ results] (-> results first :result))
(defmethod post-process ::groupBy [_ results] (map :event results))

(defmethod post-process ::timeseries [_ results]
  (for [event results]
    (conj {:timestamp (:timestamp event)} (:result event))))

(defn post-process-native
  "Post-process the results of a *native* Druid query.
   The appropriate ns-qualified query type keyword (e.g. `::select`, used for mutlimethod dispatch) is inferred from the query itself."
  [{:keys [queryType], :as query} results]
  {:pre [queryType]}
  (post-process (keyword "metabase.driver.druid.query-processor" (name queryType))
                results))


(defn- remove-bonus-keys
  "Remove keys that start with `___` from the results -- they were temporary, and we don't want to return them."
  [[first-row :as results]]
  (let [keys-to-remove (for [k     (keys first-row)
                             :when (re-find #"^___" (name k))]
                         k)]
    (if-not (seq keys-to-remove)
      results
      (for [result results]
        (apply dissoc result keys-to-remove)))))


;;; ### MBQL Processor

(defn mbql->native
  "Transpile an MBQL (inner) query into a native form suitable for a Druid DB."
  [query]
  ;; Merge `:settings` into the inner query dict so the QP has access to it
  (let [mbql-query (assoc (:query query)
                     :settings (:settings query))]
    (binding [*query* mbql-query]
      (let [[query-type druid-query] (build-druid-query mbql-query)]
        {:query      druid-query
         :query-type query-type}))))


(defn- columns->getter-fns
  "Given a sequence of COLUMNS keywords, return a sequence of appropriate getter functions to get values from a single result row. Normally,
   these are just the keyword column names themselves, but for `:timestamp___int`, we'll also parse the result as an integer (for further
   explanation, see the docstring for `units-that-need-post-processing-int-parsing`). We also round `:distinct___count` in order to return an
   integer since Druid returns the approximate floating point value for cardinality queries (See Druid documentation regarding cardinality and HLL)."
  [columns]
  (vec (for [k columns]
         (case k
            :distinct___count (comp math/round k)
            :timestamp___int  (comp (fn [^String s]
                                      (when (seq s)
                                        (Integer/parseInt s)))
                                    k)
            k))))

(defn execute-query
  "Execute a query for a Druid DB."
  [do-query {database :database, {:keys [query query-type mbql?]} :native}]
  {:pre [database query]}
  (let [details    (:details database)
        query      (if (string? query)
                     (json/parse-string query keyword)
                     query)
        query-type (or query-type (keyword "metabase.driver.druid.query-processor" (name (:queryType query))))
        results    (->> (do-query details query)
                        (post-process query-type)
                        remove-bonus-keys)
        columns    (keys (first results))
        getters    (columns->getter-fns columns)]
    ;; rename any occurances of `:timestamp___int` to `:timestamp` in the results so the user doesn't know about our behind-the-scenes conversion
    ;; and apply any other post-processing on the value such as parsing some units to int and rounding up approximate cardinality values.
    {:columns   (vec (replace {:timestamp___int :timestamp :distinct___count :count} columns))
     :rows      (for [row results]
                  (for [getter getters]
                    (getter row)))
     :annotate? mbql?}))<|MERGE_RESOLUTION|>--- conflicted
+++ resolved
@@ -577,26 +577,16 @@
                                                      {:dimension (->rvalue field)
                                                       :direction direction}))))
 
-<<<<<<< HEAD
-(defn- sort-by-timestamp [field direction druid-query]
+;; Handle order by timstamp field
+(defn- handle-order-by-timestamp [field direction druid-query]
   (assoc druid-query :descending (and (instance? DateTimeField field)
                                       (= direction :descending))))
 
 (defmethod handle-order-by ::grouped-timeseries [_ {[{field :field, direction :direction}] :order-by} druid-query]
-  (sort-by-timestamp field direction druid-query))
-=======
-(defmethod handle-order-by ::grouped-timeseries [_ {[breakout-field] :breakout, [{field :field, direction :direction}] :order-by} druid-query]
-  (let [field             (->rvalue field)
-        breakout-field    (->rvalue breakout-field)
-        sort-by-breakout? (= field breakout-field)]
-    (if (and sort-by-breakout?
-             (= direction :descending))
-      (assoc druid-query :descending true)
-      druid-query)))
->>>>>>> 64e7f471
+  (handle-order-by-timestamp field direction druid-query))
 
 (defmethod handle-order-by ::select [_ {[{field :field, direction :direction}] :order-by} druid-query]
-  (sort-by-timestamp field direction druid-query))
+  (handle-order-by-timestamp field direction druid-query))
 
 ;;; ### handle-fields
 
