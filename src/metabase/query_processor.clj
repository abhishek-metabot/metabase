--- conflicted
+++ resolved
@@ -260,18 +260,10 @@
   [{query-type :type, :as query}]
   (when-not (= query-type :query)
     (throw (Exception. (tru "Can only determine expected columns for MBQL queries."))))
-<<<<<<< HEAD
-  (let [results (qp.store/with-store
-                  ((annotate/add-column-info (constantly nil))
-                   (query->preprocessed query)))]
-    (or (seq (:cols results))
-        (throw (ex-info (tru "No columns returned.") results)))))
-=======
   (qp.store/with-store
     (let [preprocessed (query->preprocessed query)
           results      ((annotate/add-column-info (constantly nil)) preprocessed)]
       (seq (:cols results)))))
->>>>>>> 2a97b508
 
 (defn query->native
   "Return the native form for `query` (e.g. for a MBQL query on Postgres this would return a map containing the compiled
