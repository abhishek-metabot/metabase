--- conflicted
+++ resolved
@@ -10,12 +10,8 @@
   (when-let [parent-ids (seq (filter some? (map (comp :parent_id qp.store/field) field-ids)))]
     (recur parent-ids)))
 
-<<<<<<< HEAD
-(defn- resolve-fields*
-=======
 (defn resolve-fields*
   "Resolve all field referenced in the `query`, and store them in the QP Store."
->>>>>>> 9dffec38
   [query]
   (u/prog1 query
     (resolve-fields-with-ids! (mbql.u/match (:query query) [:field-id id] id))))
