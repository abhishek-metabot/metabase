--- conflicted
+++ resolved
@@ -212,20 +212,6 @@
 ;; ## POST /api/field/:id/value_map_update
 
 ;; Check that we can set values
-<<<<<<< HEAD
-(tu/expect-eval-actual-first
-  [{:status "success"}
-   (tu/match-$ (FieldValues :field_id (id :venues :price))
-     {:field_id              (id :venues :price)
-      :human_readable_values {:1 "$"
-                              :2 "$$"
-                              :3 "$$$"
-                              :4 "$$$$"}
-      :values                [1 2 3 4]
-      :updated_at            $
-      :created_at            $
-      :id                    $})]
-=======
 (expect
   [{:status "success"}
    {:field_id              (id :venues :price)
@@ -235,17 +221,12 @@
                             :4 "$$$$"}
     :values                [1 2 3 4]
     :id                    (field-values-id :venues :price)}]
->>>>>>> 6d5787bf
   [((user->client :crowberto) :post 200 (format "field/%d/value_map_update" (id :venues :price)) {:values_map {:1 "$"
                                                                                                                :2 "$$"
                                                                                                                :3 "$$$"
                                                                                                                :4 "$$$$"}})
-<<<<<<< HEAD
-   ((user->client :rasta) :get 200 (format "field/%d/values" (id :venues :price)))])
-=======
    (-> ((user->client :rasta) :get 200 (format "field/%d/values" (id :venues :price)))
        (dissoc :created_at :updated_at))])
->>>>>>> 6d5787bf
 
 ;; Check that we can unset values
 (expect
