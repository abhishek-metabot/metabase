--- conflicted
+++ resolved
@@ -113,41 +113,24 @@
 (expect
   #{{:name         (data/format-name "categories")
      :display_name "Categories"
-<<<<<<< HEAD
      :rows         0
-     :id           (data/id :categories)}
-    {:name         (data/format-name "checkins")
-     :display_name "Checkins"
-     :rows         0
-     :id           (data/id :checkins)}
-    {:name         (data/format-name "users")
-     :display_name "Users"
-     :rows         0
-     :id           (data/id :users)}
-    {:name         (data/format-name "venues")
-     :display_name "Venues"
-     :rows         0
-     :id           (data/id :venues)}}
-=======
-     :rows         75
      :id           (data/id :categories)
      :entity_type  "entity/GenericTable"}
     {:name         (data/format-name "checkins")
      :display_name "Checkins"
-     :rows         1000
+     :rows         0
      :id           (data/id :checkins)
      :entity_type  "entity/EventTable"}
     {:name         (data/format-name "users")
      :display_name "Users"
-     :rows         15
+     :rows         0
      :id           (data/id :users)
      :entity_type  "entity/UserTable"}
     {:name         (data/format-name "venues")
      :display_name "Venues"
-     :rows         100
+     :rows         0
      :id           (data/id :venues)
      :entity_type  "entity/GenericTable"}}
->>>>>>> 2a185a04
   (->> ((user->client :rasta) :get 200 "table")
        (filter #(= (:db_id %) (data/id))) ; prevent stray tables from affecting unit test results
        (map #(dissoc %
@@ -424,12 +407,7 @@
                                                          {:schema       "PUBLIC"
                                                           :name         "CHECKINS"
                                                           :display_name "Checkins"
-<<<<<<< HEAD
-                                                          :rows         nil
-=======
                                                           :entity_type  "entity/EventTable"
-                                                          :rows         1000
->>>>>>> 2a185a04
                                                           :updated_at   $
                                                           :id           $
                                                           :raw_table_id $
@@ -442,30 +420,17 @@
                                  :base_type     "type/BigInteger"
                                  :database_type "BIGINT"
                                  :special_type  "type/PK"
-<<<<<<< HEAD
                                  :table         (merge (dissoc (table-defaults) :db :segments :field_values :metrics)
                                                        (match-$ (Table (data/id :users))
                                                          {:schema       "PUBLIC"
                                                           :name         "USERS"
                                                           :display_name "Users"
+                                                          :entity_type  "entity/UserTable"
                                                           :rows         nil
                                                           :updated_at   $
                                                           :id           $
                                                           :raw_table_id $
                                                           :created_at   $}))))}])
-=======
-                                 :table        (merge (dissoc (table-defaults) :db :segments :field_values :metrics)
-                                                      (match-$ (Table (data/id :users))
-                                                        {:schema       "PUBLIC"
-                                                         :name         "USERS"
-                                                         :display_name "Users"
-                                                         :entity_type  "entity/UserTable"
-                                                         :rows         15
-                                                         :updated_at   $
-                                                         :id           $
-                                                         :raw_table_id $
-                                                         :created_at   $}))))}])
->>>>>>> 2a185a04
   ((user->client :rasta) :get 200 (format "table/%d/fks" (data/id :users))))
 
 ;; Make sure metadata for 'virtual' tables comes back as expected from GET /api/table/:id/query_metadata
