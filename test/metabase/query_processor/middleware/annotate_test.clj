--- conflicted
+++ resolved
@@ -7,6 +7,7 @@
              [util :as u]]
             [metabase.query-processor.middleware.annotate :as annotate]
             [metabase.query-processor.store :as qp.store]
+            [metabase.test.data :as data]
             [toucan.db :as db]
             [toucan.util.test :as tt]))
 
@@ -377,309 +378,52 @@
 ;;; |                                           Other MBQL col info tests                                            |
 ;;; +----------------------------------------------------------------------------------------------------------------+
 
-<<<<<<< HEAD
-;; Make sure `:cols` always come back with a unique `:name` key (#8759)
-(expect
-  {:cols
-   [{:base_type    :type/Number
-     :special_type :type/Number
-     :name         "count"
-     :display_name "count"
-     :source       :aggregation
-     :field_ref    [:aggregation 0]}
-    {:source       :aggregation
-     :name         "sum"
-     :display_name "sum"
-     :base_type    :type/Number
-     :field_ref    [:aggregation 1]}
-    {:base_type    :type/Number
-     :special_type :type/Number
-     :name         "count_2"
-     :display_name "count"
-     :source       :aggregation
-     :field_ref    [:aggregation 2]}
-    {:base_type    :type/Number
-     :special_type :type/Number
-     :name         "count_2_2"
-     :display_name "count_2"
-     :source       :aggregation
-     :field_ref    [:aggregation 3]}]}
-  (driver/with-driver :h2
-    ((annotate/add-column-info (constantly {:cols [{:name         "count"
-                                                    :display_name "count"
-                                                    :base_type    :type/Number}
-                                                   {:name         "sum"
-                                                    :display_name "sum"
-                                                    :base_type    :type/Number}
-                                                   {:name         "count"
-                                                    :display_name "count"
-                                                    :base_type    :type/Number}
-                                                   {:name         "count_2"
-                                                    :display_name "count_2"
-                                                    :base_type    :type/Number}]}))
-     (data/mbql-query venues
-       {:aggregation  [[:count]
-                       [:sum]
-                       [:count]
-                       [:aggregation-options [:count] {:display-name "count_2"}]]}))))
-
-;; make sure expressions come back with the right set of keys, including `:expression_name` (#8854)
-(expect
-  {:name            "discount_price"
-   :display_name    "discount_price"
-   :base_type       :type/Float
-   :special_type    :type/Number
-   :expression_name "discount_price"
-   :source          :fields
-   :field_ref       [:expression "discount_price"]}
-  (-> (qp.test-util/with-everything-store
-        ((annotate/add-column-info (constantly {}))
-         (data/mbql-query venues
-           {:expressions {"discount_price" [:* 0.9 $price]}
-            :fields      [$name [:expression "discount_price"]]
-            :limit       10})))
-      :cols
-      second))
-
-(expect
-  {:base_type    :type/Text
-   :special_type nil}
-  (-> (qp.test-util/with-everything-store
-        ((annotate/add-column-info (constantly {}))
-         (data/mbql-query venues
-           {:expressions {"string_extract" [:trim "foo"]}
-            :fields      [[:expression "string_extract"]]
-            :limit       10})))
+
+(defn- infered-col-type
+  [expr]
+  (-> (add-column-info (mt/mbql-query venues {:expressions {"string_extract" expr}
+                                              :fields      [[:expression "string_extract"]]
+                                              :limit       10})
+                                      {})
       :cols
       first
       (select-keys [:base_type :special_type])))
 
-(expect
-  {:base_type    :type/Text
-   :special_type nil}
-  (-> (qp.test-util/with-everything-store
-        ((annotate/add-column-info (constantly {}))
-         (data/mbql-query venues
-           {:expressions {"string_extract" [:rtrim "foo"]}
-            :fields      [[:expression "string_extract"]]
-            :limit       10})))
-      :cols
-      first
-      (select-keys [:base_type :special_type])))
-
-(expect
-  {:base_type    :type/Text
-   :special_type nil}
-  (-> (qp.test-util/with-everything-store
-        ((annotate/add-column-info (constantly {}))
-         (data/mbql-query venues
-           {:expressions {"string_extract" [:ltrim "foo"]}
-            :fields      [[:expression "string_extract"]]
-            :limit       10})))
-      :cols
-      first
-      (select-keys [:base_type :special_type])))
-
-(expect
-  {:base_type    :type/Text
-   :special_type nil}
-  (-> (qp.test-util/with-everything-store
-        ((annotate/add-column-info (constantly {}))
-         (data/mbql-query venues
-           {:expressions {"string_extract" [:lower "foo"]}
-            :fields      [[:expression "string_extract"]]
-            :limit       10})))
-      :cols
-      first
-      (select-keys [:base_type :special_type])))
-
-(expect
-  {:base_type    :type/Text
-   :special_type nil}
-  (-> (qp.test-util/with-everything-store
-        ((annotate/add-column-info (constantly {}))
-         (data/mbql-query venues
-           {:expressions {"string_extract" [:upper "foo"]}
-            :fields      [[:expression "string_extract"]]
-            :limit       10})))
-      :cols
-      first
-      (select-keys [:base_type :special_type])))
-
-(expect
-  {:base_type    :type/Text
-   :special_type nil}
-  (-> (qp.test-util/with-everything-store
-        ((annotate/add-column-info (constantly {}))
-         (data/mbql-query venues
-           {:expressions {"string_extract" [:replace "foo" "f" "b"]}
-            :fields      [[:expression "string_extract"]]
-            :limit       10})))
-      :cols
-      first
-      (select-keys [:base_type :special_type])))
-
-(expect
-  {:base_type    :type/Text
-   :special_type nil}
-  (-> (qp.test-util/with-everything-store
-        ((annotate/add-column-info (constantly {}))
-         (data/mbql-query venues
-           {:expressions {"string_extract" [:concat "foo" "f" "b"]}
-            :fields      [[:expression "string_extract"]]
-            :limit       10})))
-      :cols
-      first
-      (select-keys [:base_type :special_type])))
-
-(expect
-  {:base_type    :type/Text
-   :special_type nil}
-  (-> (qp.test-util/with-everything-store
-        ((annotate/add-column-info (constantly {}))
-         (data/mbql-query venues
-           {:expressions {"string_extract" [:regex-match-first "foo" "f"]}
-            :fields      [[:expression "string_extract"]]
-            :limit       10})))
-      :cols
-      first
-      (select-keys [:base_type :special_type])))
-
-(expect
-  {:base_type    :type/Text
-   :special_type nil}
-  (-> (qp.test-util/with-everything-store
-        ((annotate/add-column-info (constantly {}))
-         (data/mbql-query venues
-           {:expressions {"string_extract" [:substring "foo" 1 2]}
-            :fields      [[:expression "string_extract"]]
-            :limit       10})))
-      :cols
-      first
-      (select-keys [:base_type :special_type])))
-
-(expect
-  {:base_type    :type/Text
-   :special_type nil}
-  (-> (qp.test-util/with-everything-store
-        ((annotate/add-column-info (constantly {}))
-         (data/mbql-query venues
-           {:expressions {"coalesce_extract" [:coalesce "foo" "bar"]}
-            :fields      [[:expression "coalesce_extract"]]
-            :limit       10})))
-      :cols
-      first
-      (select-keys [:base_type :special_type])))
-
-(expect
-  {:base_type    :type/Text
-   :special_type :type/Name}
-  (-> (qp.test-util/with-everything-store
-        ((annotate/add-column-info (constantly {}))
-         (data/mbql-query venues
-           {:expressions {"coalesce_extract" [:coalesce $name "bar"]}
-            :fields      [[:expression "coalesce_extract"]]
-            :limit       10})))
-      :cols
-      first
-      (select-keys [:base_type :special_type])))
-
-
-;; make sure multiple expressions come back with deduplicated names
-(expect
-  [{:base_type    :type/Float
-    :special_type :type/Number
-    :name         "expression"
-    :display_name "0.9 * Average of Price"
-    :source       :aggregation
-    :field_ref    [:aggregation 0]}
-   {:base_type    :type/Float
-    :special_type :type/Number
-    :name         "expression_2"
-    :display_name "0.8 * Average of Price"
-    :source       :aggregation
-    :field_ref    [:aggregation 1]}]
-  (-> (driver/with-driver :h2
-        (qp.test-util/with-everything-store
-          ((annotate/add-column-info (constantly {}))
-           (data/mbql-query venues
-             {:aggregation [[:* 0.9 [:avg $price]]
-                            [:* 0.8 [:avg $price]]]
-              :limit       10}))))
-      :cols))
-
-(expect
-  {:name            "prev_month"
-   :display_name    "prev_month"
-   :base_type       :type/DateTime
-   :special_type    nil
-   :expression_name "prev_month"
-   :source          :fields
-   :field_ref       [:expression "prev_month"]}
-  (-> (qp.test-util/with-everything-store
-        ((annotate/add-column-info (constantly {}))
-         (data/mbql-query users
-           {:expressions {:prev_month [:+ $last_login [:interval -1 :month]]}
-            :fields      [[:expression "prev_month"]]
-            :limit       10})))
-      :cols
-      first))
-
-
-;;; +----------------------------------------------------------------------------------------------------------------+
-;;; |                                           result-rows-maps->vectors                                            |
-;;; +----------------------------------------------------------------------------------------------------------------+
-
-;; If a driver returns result rows as a sequence of maps, does the `result-rows-maps->vectors` convert them to a
-;; sequence of vectors in the correct order?
-(expect
-  {:rows    [[1 "Red Medicine" 4 10.0646 -165.374 3]]
-   :columns ["ID" "NAME" "CATEGORY_ID" "LATITUDE" "LONGITUDE" "PRICE"]}
-  (qp.test-util/with-everything-store
-    (driver/with-driver :h2
-      (let [results {:rows [{:CATEGORY_ID 4
-                             :ID          1
-                             :LATITUDE    10.0646
-                             :LONGITUDE   -165.374
-                             :NAME        "Red Medicine"
-                             :PRICE       3}]}]
-        ((annotate/result-rows-maps->vectors (constantly results))
-         (data/mbql-query venues
-           {:source-table $$venues
-            :fields       [$id $name $category_id $latitude $longitude $price]
-            :limit        1}))))))
-
-;; if a driver would have returned result rows as a sequence of maps, but query returned no results, middleware should
-;; still add `:columns` info
-(expect
-  {:rows    []
-   :columns ["ID" "NAME" "CATEGORY_ID" "LATITUDE" "LONGITUDE" "PRICE"]}
-  (qp.test-util/with-everything-store
-    (driver/with-driver :h2
-      (let [results {:rows []}]
-        ((annotate/result-rows-maps->vectors (constantly results))
-         (data/mbql-query venues
-           {:source-table $$venues
-            :fields       [$id $name $category_id $latitude $longitude $price]
-            :limit        1}))))))
-
-;; `result-rows-maps->vectors` should preserve sort order of columns in the first result row for native queries
-;; (hopefully the driver is using Flatland `ordered-map` as suggested)
-(expect
-  {:rows    [[1 10.0646 -165.374 "Red Medicine" 3]]
-   :columns ["ID" "LATITUDE" "LONGITUDE" "NAME" "PRICE"]}
-  (qp.test-util/with-everything-store
-    (driver/with-driver :h2
-      (let [results {:rows [(ordered-map/ordered-map
-                             :ID          1
-                             :LATITUDE    10.0646
-                             :LONGITUDE   -165.374
-                             :NAME        "Red Medicine"
-                             :PRICE       3)]}]
-        ((annotate/result-rows-maps->vectors (constantly results))
-         {:database (data/id)
-          :type     :native})))))
-=======
+(deftest test-string-extracts
+  (is (= {:base_type    :type/Text
+          :special_type nil}
+         (infered-col-type  [:trim "foo"])))
+  (is (= {:base_type    :type/Text
+          :special_type nil}
+         (infered-col-type  [:ltrim "foo"])))
+  (is (= {:base_type    :type/Text
+          :special_type nil}
+         (infered-col-type  [:rtrim "foo"])))
+  (is (= {:base_type    :type/Text
+          :special_type nil}
+         (infered-col-type  [:upper "foo"])))
+  (is (= {:base_type    :type/Text
+          :special_type nil}
+         (infered-col-type  [:lower "foo"])))
+  (is (= {:base_type    :type/Text
+          :special_type nil}
+         (infered-col-type  [:substring "foo" 2])))
+  (is (= {:base_type    :type/Text
+          :special_type nil}
+         (infered-col-type  [:replace "foo" "f" "b"])))
+  (is (= {:base_type    :type/Text
+          :special_type nil}
+         (infered-col-type  [:regex-match-first "foo" "f"])))
+  (is (= {:base_type    :type/Text
+          :special_type nil}
+         (infered-col-type  [:concat "foo" "bar"])))
+  (is (= {:base_type    :type/Text
+          :special_type nil}
+         (infered-col-type  [:coalesce "foo" "bar"])))
+  (is (= {:base_type    :type/Text
+          :special_type :type/Name}
+         (infered-col-type  [:coalesce (data/id :venues :name) "bar"]))))
+
 (deftest unique-name-key-test
   (testing "Make sure `:cols` always come back with a unique `:name` key (#8759)"
     (is (= {:cols
@@ -751,5 +495,4 @@
                      (mt/mbql-query users
                                       {:expressions {:prev_month [:+ $last_login [:interval -1 :month]]}
                                        :fields      [[:expression "prev_month"]], :limit 10})
-                     {})))))))
->>>>>>> b5b61d44
+                     {})))))))